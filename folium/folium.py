--- conflicted
+++ resolved
@@ -657,8 +657,6 @@
 
         self.template_vars.update({'fit_bounds': fit_bounds_str})
 
-<<<<<<< HEAD
-=======
     def add_plugin(self, plugin):
         """Adds a plugin to the map.
 
@@ -670,7 +668,6 @@
         """
         plugin.add_to_map(self)
 
->>>>>>> 53de04b7
     def _auto_bounds(self):
         if 'fit_bounds' in self.template_vars:
             return
