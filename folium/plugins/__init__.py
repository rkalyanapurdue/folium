# -*- coding: utf-8 -*-
"""
Folium plugins
--------------

Add different objects/effects on a folium map.
"""

<<<<<<< HEAD
from .marker_cluster import MarkerCluster
from .fast_marker_cluster import FastMarkerCluster
from .scroll_zoom_toggler import ScrollZoomToggler
from .terminator import Terminator
=======
>>>>>>> cdca0182
from .boat_marker import BoatMarker
from .float_image import FloatImage
from .fullscreen import Fullscreen
from .heat_map import HeatMap
from .image_overlay import ImageOverlay
from .marker_cluster import MarkerCluster
from .polyline_text_path import PolyLineTextPath
from .scroll_zoom_toggler import ScrollZoomToggler
from .terminator import Terminator
from .timestamped_geo_json import TimestampedGeoJson

__all__ = [
    'MarkerCluster',
    'FastMarkerCluster',
    'ScrollZoomToggler',
    'Terminator',
    'BoatMarker',
    'TimestampedGeoJson',
    'HeatMap',
    'ImageOverlay',
    'Fullscreen',
    'PolyLineTextPath',
    'FloatImage'
    ]<|MERGE_RESOLUTION|>--- conflicted
+++ resolved
@@ -6,14 +6,8 @@
 Add different objects/effects on a folium map.
 """
 
-<<<<<<< HEAD
-from .marker_cluster import MarkerCluster
+from .boat_marker import BoatMarker
 from .fast_marker_cluster import FastMarkerCluster
-from .scroll_zoom_toggler import ScrollZoomToggler
-from .terminator import Terminator
-=======
->>>>>>> cdca0182
-from .boat_marker import BoatMarker
 from .float_image import FloatImage
 from .fullscreen import Fullscreen
 from .heat_map import HeatMap
